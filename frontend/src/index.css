--- conflicted
+++ resolved
@@ -234,11 +234,6 @@
   color: var(--link-hover-color);
 }
 
-
-<<<<<<< HEAD
-
-
-
 /* ReloadButton styles */
 
 .reload-bar {
@@ -270,8 +265,6 @@
   }
 }
 
-=======
->>>>>>> c2e3dbba
 .navbar-container {
   display: flex;
   min-height: 100vh;
